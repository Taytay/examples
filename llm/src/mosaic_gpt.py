--- conflicted
+++ resolved
@@ -164,23 +164,6 @@
                 ]),
                 ln_f=nn.LayerNorm(cfg.d_model, device=cfg.device),
             ))
-<<<<<<< HEAD
-        self.lm_head = nn.Linear(cfg.d_model,
-                                 cfg.vocab_size,
-                                 bias=False,
-                                 device=cfg.device)
-
-        # Apply weight tying
-        # Ensures that wte and lm_head are in the same FSDP block
-        self.transformer._fsdp_wrap = False  # type: ignore
-        self.transformer.wte._fsdp_wrap = False  # type: ignore
-        self.lm_head._fsdp_wrap = False  # type: ignore
-        self.lm_head.weight = self.transformer.wte.weight  # type: ignore
-        if cfg.device == 'meta':
-            # TODO: remove warning when fixed
-            warnings.warn(f'device={cfg.device} embedding weight tying will be broken by FSDP')
-=======
->>>>>>> 87f0cd3b
 
         if cfg.device != 'meta':
             self.apply(self.param_init_fn)
