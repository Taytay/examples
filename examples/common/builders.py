# Copyright 2022 MosaicML Examples authors
# SPDX-License-Identifier: Apache-2.0

import os

from composer import algorithms
from composer.callbacks import (HealthChecker, LRMonitor, MemoryMonitor,
                                OptimizerMonitor, RuntimeEstimator,
                                SpeedMonitor)
from composer.core import Evaluator
from composer.datasets.in_context_learning_evaluation import \
    get_icl_task_dataloader
from composer.loggers import WandBLogger
from composer.optim import DecoupledAdamW
from composer.optim.scheduler import (ConstantWithWarmupScheduler,
                                      CosineAnnealingWithWarmupScheduler,
                                      LinearWithWarmupScheduler)

from examples.common.optim import DecoupledLionW
<<<<<<< HEAD
=======
from examples.common.speed_monitor_w_mfu import SpeedMonitorMFU
>>>>>>> 01b1a83b
from examples.common.text_data import build_text_dataloader


def build_callback(name, kwargs):
    if name == 'lr_monitor':
        return LRMonitor()
    elif name == 'memory_monitor':
        return MemoryMonitor()
    elif name == 'speed_monitor':
        return SpeedMonitor(window_size=kwargs.get('window_size', 1),
                            gpu_flops_available=kwargs.get(
                                'gpu_flops_available', None))
    elif name == 'runtime_estimator':
        return RuntimeEstimator()
    elif name == 'optimizer_monitor':
        return OptimizerMonitor(log_optimizer_metrics=kwargs.get(
            'log_optimizer_metrics', True),)
    elif name == 'health_checker':
        return HealthChecker(**kwargs)
    else:
        raise ValueError(f'Not sure how to build callback: {name}')


def build_logger(name, kwargs):
    if name == 'wandb':
        return WandBLogger(**kwargs)
    else:
        raise ValueError(f'Not sure how to build logger: {name}')


def build_algorithm(name, kwargs):
    if name == 'gradient_clipping':
        return algorithms.GradientClipping(**kwargs)
    elif name == 'alibi':
        return algorithms.Alibi(**kwargs)
    elif name == 'fused_layernorm':
        return algorithms.FusedLayerNorm(**kwargs)
    elif name == 'gated_linear_units':
        return algorithms.GatedLinearUnits(**kwargs)
    elif name == 'low_precision_layernorm':
        return algorithms.LowPrecisionLayerNorm(**kwargs)
    else:
        raise ValueError(f'Not sure how to build algorithm: {name}')


def build_optimizer(cfg, model):
    if cfg.name == 'decoupled_adamw':
        return DecoupledAdamW(model.parameters(),
                              lr=cfg.lr,
                              betas=cfg.betas,
                              eps=cfg.eps,
                              weight_decay=cfg.weight_decay)
    elif cfg.name == 'decoupled_lionw':
        return DecoupledLionW(model.parameters(),
<<<<<<< HEAD
                              lr=cfg.lr,
                              betas=cfg.betas,
                              weight_decay=cfg.weight_decay)
=======
                    lr=cfg.lr,
                    betas=cfg.betas,
                    weight_decay=cfg.weight_decay)
>>>>>>> 01b1a83b
    else:
        raise ValueError(f'Not sure how to build optimizer: {cfg.name}')


def build_scheduler(cfg):
    if cfg.name == 'constant_with_warmup':
        return ConstantWithWarmupScheduler(t_warmup=cfg.t_warmup)
    elif cfg.name == 'cosine_with_warmup':
        return CosineAnnealingWithWarmupScheduler(t_warmup=cfg.t_warmup,
                                                  alpha_f=cfg.alpha_f)
    elif cfg.name == 'linear_decay_with_warmup':
        return LinearWithWarmupScheduler(t_warmup=cfg.t_warmup,
                                         alpha_f=cfg.alpha_f)
    else:
        raise ValueError(f'Not sure how to build scheduler: {cfg.name}')


def build_dataloader(cfg, device_batch_size):
    if cfg.name == 'text':
        return build_text_dataloader(cfg, device_batch_size)
    else:
        raise ValueError(f'Not sure how to build dataloader with config: {cfg}')


def build_icl_evaluators(cfg, tokenizer):
    os.environ['TOKENIZERS_PARALLELISM'] = 'false'

    evaluators = []
    logger_keys = []

    def _validate_cfg(icl_cfg):
        assert 'dataset_uri' in icl_cfg and icl_cfg.dataset_uri is not None
        assert 'icl_task_type' in icl_cfg
        assert 'num_fewshot' in icl_cfg
        assert 'batch_size' in icl_cfg
        assert 'metric_names' in icl_cfg
        assert 'prompt_string' in icl_cfg
        assert 'example_delimiter' in icl_cfg
        assert 'continuation_delimiter' in icl_cfg
        assert 'label' in icl_cfg

    for icl_cfg in cfg.icl_tasks:
        _validate_cfg(icl_cfg)
        for num_fewshot in list(icl_cfg.num_fewshot):
            if tokenizer.pad_token_id is None:
                # Current workaround to support GPT2 tokenizer with `pad_token_id = None`
                pad_tok_id = tokenizer.eos_token_id
            else:
                pad_tok_id = tokenizer.pad_token_id
            label = f'{icl_cfg.label}/{num_fewshot}-shot'
            metric_names = list(icl_cfg.metric_names)
            dataloader = get_icl_task_dataloader(
                icl_cfg.icl_task_type,
                icl_cfg.dataset_uri,
                tokenizer,
                batch_size=icl_cfg.batch_size,
                max_seq_len=tokenizer.max_seq_len,
                pad_tok_id=pad_tok_id,
                num_fewshot=num_fewshot,
                prompt_string=icl_cfg.prompt_string,
                example_delimiter=icl_cfg.example_delimiter,
                continuation_delimiter=icl_cfg.continuation_delimiter,
                destination_path=f'{icl_cfg.label}-{num_fewshot}.jsonl',
            )
            logger_keys.extend([f'metrics/{label}/{m}' for m in metric_names])
            evaluators.append(
                Evaluator(label=label,
                          dataloader=dataloader,
                          metric_names=metric_names))

    return evaluators, logger_keys<|MERGE_RESOLUTION|>--- conflicted
+++ resolved
@@ -17,10 +17,8 @@
                                       LinearWithWarmupScheduler)
 
 from examples.common.optim import DecoupledLionW
-<<<<<<< HEAD
-=======
+
 from examples.common.speed_monitor_w_mfu import SpeedMonitorMFU
->>>>>>> 01b1a83b
 from examples.common.text_data import build_text_dataloader
 
 
@@ -75,15 +73,10 @@
                               weight_decay=cfg.weight_decay)
     elif cfg.name == 'decoupled_lionw':
         return DecoupledLionW(model.parameters(),
-<<<<<<< HEAD
                               lr=cfg.lr,
                               betas=cfg.betas,
                               weight_decay=cfg.weight_decay)
-=======
-                    lr=cfg.lr,
-                    betas=cfg.betas,
-                    weight_decay=cfg.weight_decay)
->>>>>>> 01b1a83b
+
     else:
         raise ValueError(f'Not sure how to build optimizer: {cfg.name}')
 
