--- conflicted
+++ resolved
@@ -38,17 +38,10 @@
 
         # disable automatic garbage collection
         gc.disable()
-<<<<<<< HEAD
-        gc.collect()
-
-    def fit_end(self, state: State, logger: Logger):
-        gc.collect()
-=======
         gc_cuda()
 
     def fit_end(self, state: State, logger: Logger):
         gc_cuda()
->>>>>>> b38e4723
 
         # reset automatic garbage collection at fit_end
         if self.gc_init_state:
@@ -61,20 +54,12 @@
             gc_cuda()
 
     def eval_start(self, state: State, logger: Logger):
-<<<<<<< HEAD
-        gc.collect()
-=======
         gc_cuda()
->>>>>>> b38e4723
         if not self.eval_keep_disabled:
             gc.enable()
 
     def eval_end(self, state: State, logger: Logger):
         if not self.eval_keep_disabled:
             gc.disable()
-<<<<<<< HEAD
-        gc.collect()
-=======
 
-        gc_cuda()
->>>>>>> b38e4723
+        gc_cuda()